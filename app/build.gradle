apply plugin: 'com.android.application'
apply plugin: 'kotlin-android'
apply plugin: 'kotlin-kapt'
apply plugin: 'kotlin-android-extensions'

android {
    compileSdkVersion 28
    defaultConfig {
        applicationId "me.cyber.nukleos"
        minSdkVersion 23
        targetSdkVersion 28
        versionCode 1
        manifestPlaceholders = [HOCKEYAPP_APP_ID: "$hockeyAppQaAppId"]
        versionName "1.0"
        multiDexEnabled true
        testInstrumentationRunner "android.support.test.runner.AndroidJUnitRunner"
    }

    buildTypes {
        release {
            minifyEnabled false
            proguardFiles getDefaultProguardFile('proguard-android.txt'), 'proguard-rules.pro'
        }
    }
    buildToolsVersion '27.0.3'
}
repositories {
    google()
    jcenter()
    mavenCentral()
}


dependencies {

    implementation 'org.jetbrains.kotlin:kotlin-stdlib-jdk7:1.2.61'
    implementation 'com.android.support:appcompat-v7:28.0.0-alpha3'
    implementation 'com.android.support:support-v4:28.0.0-alpha3'
    implementation 'com.android.support:support-vector-drawable:28.0.0-alpha3'
    implementation 'com.android.support:design:28.0.0-alpha3'
    implementation 'com.android.support.constraint:constraint-layout:1.1.0'
    implementation('com.android.support:recyclerview-v7:28.0.0-alpha3') {
        exclude group: "com.android.support", module: "support-v4"
    }
    implementation 'com.android.support.constraint:constraint-layout:1.1.2'
    implementation 'com.github.apl-devs:appintro:v4.2.3'

    testImplementation 'junit:junit:4.12'
    androidTestImplementation 'com.android.support.test:runner:1.0.2'
    androidTestImplementation 'com.android.support.test.espresso:espresso-core:3.0.2'

    // RX2
    implementation 'io.reactivex.rxjava2:rxjava:2.2.1'
    implementation 'io.reactivex.rxjava2:rxandroid:2.1.0'
    // Android Data Binding
<<<<<<< HEAD
//    kapt 'com.android.databinding:compiler:3.1.4'
=======
    kapt 'com.android.databinding:compiler:3.1.3'
    compile "com.android.support:design:$supportLibVersion"
    compile "com.android.support:appcompat-v7:$supportLibVersion"
    compile "com.android.support:support-v4:$supportLibVersion"
    // Cicerone
    compile 'ru.terrakok.cicerone:cicerone:3.0.0'
    // LastAdapter
    compile("com.github.nitrico.lastadapter:lastadapter:$lastAdapterVersion") {
        exclude group: "com.android.databinding", module: "library"
        exclude group: "com.android.databinding", module: "baseLibrary"
        exclude group: "com.android.databinding", module: "adapters"
    }
>>>>>>> 5c3dae01
    // Dagger
    implementation 'com.google.dagger:dagger:2.16'
    kapt 'com.google.dagger:dagger-compiler:2.16'
    //dagger android
    implementation 'com.google.dagger:dagger-android-support:2.16'
    kapt 'com.google.dagger:dagger-android-processor:2.16'
    // Tensorflow
    implementation 'org.tensorflow:tensorflow-android:1.8.0'
    // EventBus
    implementation 'org.greenrobot:eventbus:3.1.1'
    // HockeyApp(for crash log)
<<<<<<< HEAD
    implementation 'net.hockeyapp.android:HockeySDK:5.1.0'
    implementation 'com.android.support:multidex:1.0.3'
=======
    compile 'net.hockeyapp.android:HockeySDK:5.1.0'
    // RX2
    compile 'io.reactivex.rxjava2:rxjava:2.1.4'
    compile 'io.reactivex.rxjava2:rxandroid:2.0.0'
>>>>>>> 5c3dae01
    // Charts
    implementation 'com.github.PhilJay:MPAndroidChart:v3.0.3'
    // Retrofit2
<<<<<<< HEAD
    implementation "com.squareup.retrofit2:retrofit:$retrofitVersion"
    implementation "com.squareup.retrofit2:adapter-rxjava2:$retrofitVersion"
    implementation "com.squareup.retrofit2:converter-gson:$retrofitVersion"
    implementation "com.squareup.okhttp3:logging-interceptor:$okhttpVersion"
    // Material components

=======
    compile "com.squareup.retrofit2:retrofit:$retrofitVersion"
    compile "com.squareup.retrofit2:adapter-rxjava2:$retrofitVersion"
    compile "com.squareup.retrofit2:converter-gson:$retrofitVersion"
    compile "com.squareup.okhttp3:logging-interceptor:$okhttpVersion"
>>>>>>> 5c3dae01
    //implementation project(':myoaar')
    implementation fileTree(include: ['*.aar'], dir: 'libs')
}<|MERGE_RESOLUTION|>--- conflicted
+++ resolved
@@ -48,27 +48,9 @@
     testImplementation 'junit:junit:4.12'
     androidTestImplementation 'com.android.support.test:runner:1.0.2'
     androidTestImplementation 'com.android.support.test.espresso:espresso-core:3.0.2'
-
     // RX2
     implementation 'io.reactivex.rxjava2:rxjava:2.2.1'
     implementation 'io.reactivex.rxjava2:rxandroid:2.1.0'
-    // Android Data Binding
-<<<<<<< HEAD
-//    kapt 'com.android.databinding:compiler:3.1.4'
-=======
-    kapt 'com.android.databinding:compiler:3.1.3'
-    compile "com.android.support:design:$supportLibVersion"
-    compile "com.android.support:appcompat-v7:$supportLibVersion"
-    compile "com.android.support:support-v4:$supportLibVersion"
-    // Cicerone
-    compile 'ru.terrakok.cicerone:cicerone:3.0.0'
-    // LastAdapter
-    compile("com.github.nitrico.lastadapter:lastadapter:$lastAdapterVersion") {
-        exclude group: "com.android.databinding", module: "library"
-        exclude group: "com.android.databinding", module: "baseLibrary"
-        exclude group: "com.android.databinding", module: "adapters"
-    }
->>>>>>> 5c3dae01
     // Dagger
     implementation 'com.google.dagger:dagger:2.16'
     kapt 'com.google.dagger:dagger-compiler:2.16'
@@ -80,31 +62,10 @@
     // EventBus
     implementation 'org.greenrobot:eventbus:3.1.1'
     // HockeyApp(for crash log)
-<<<<<<< HEAD
     implementation 'net.hockeyapp.android:HockeySDK:5.1.0'
     implementation 'com.android.support:multidex:1.0.3'
-=======
+
     compile 'net.hockeyapp.android:HockeySDK:5.1.0'
-    // RX2
-    compile 'io.reactivex.rxjava2:rxjava:2.1.4'
-    compile 'io.reactivex.rxjava2:rxandroid:2.0.0'
->>>>>>> 5c3dae01
-    // Charts
-    implementation 'com.github.PhilJay:MPAndroidChart:v3.0.3'
-    // Retrofit2
-<<<<<<< HEAD
-    implementation "com.squareup.retrofit2:retrofit:$retrofitVersion"
-    implementation "com.squareup.retrofit2:adapter-rxjava2:$retrofitVersion"
-    implementation "com.squareup.retrofit2:converter-gson:$retrofitVersion"
-    implementation "com.squareup.okhttp3:logging-interceptor:$okhttpVersion"
-    // Material components
 
-=======
-    compile "com.squareup.retrofit2:retrofit:$retrofitVersion"
-    compile "com.squareup.retrofit2:adapter-rxjava2:$retrofitVersion"
-    compile "com.squareup.retrofit2:converter-gson:$retrofitVersion"
-    compile "com.squareup.okhttp3:logging-interceptor:$okhttpVersion"
->>>>>>> 5c3dae01
-    //implementation project(':myoaar')
     implementation fileTree(include: ['*.aar'], dir: 'libs')
 }