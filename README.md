--- conflicted
+++ resolved
@@ -1,4 +1,3 @@
-<<<<<<< HEAD
 # Nukleos
 
 Useful application for work with MYO(just now), and for other EMG sensors(soon)
@@ -11,7 +10,4 @@
 * [RxJava](https://github.com/ReactiveX/RxJava) - reactive wow!!!!
 * [Kotlin](http://kotlinlang.org/)  - from Saint Petersburg with love
 * [Retrofit](https://github.com/square/retrofit)  - type-safe HTTP client for Android
-* [MYO](https://www.myo.com/)  - EMG sensor
-=======
-It works.
->>>>>>> a31e79c1
+* [MYO](https://www.myo.com/)  - EMG sensor